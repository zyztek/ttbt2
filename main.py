"""
<<<<<<< HEAD
Punto de entrada principal para el TikTok Bot.

Este script inicializa y ejecuta una sesión del TikTokBot, configurando su
comportamiento a través de argumentos de línea de comandos. También inicia un
servidor Flask en un hilo separado para exponer una API (definida en api.app).
=======
Main entry point for the TikTok Bot application.

This script handles:
- Parsing command-line arguments for bot configuration.
- Setting up environment variables.
- Initializing and starting the Flask web server for the dashboard in a separate thread.
- Initializing the TikTokBot instance.
- Running the bot's session.
- Ensuring graceful shutdown and resource cleanup.
>>>>>>> 3cea59a3
"""
import os
import sys
import argparse
import threading # Added
from core.bot import TikTokBot
from threading import Thread
from api.app import app # Flask app for the dashboard
from core.logger import get_logger
from selenium.common.exceptions import WebDriverException
from config.settings import ( # Added
    DEFAULT_BOT_MODE, MAX_VIEWS_DEFAULT_ARG,
    FLASK_HOST, FLASK_PORT
)

# Initialize logger for the main runner
logger = get_logger("main_runner")

def parse_args():
    """
    Defines and parses command-line arguments for the bot.

    Current arguments:
    --mode: Defines the operational mode of the bot (e.g., 'safe', 'balanced', 'aggressive').
    --max-views: Sets the maximum number of views the bot should attempt in a session.

    Returns:
        argparse.Namespace: An object containing the parsed command-line arguments.
    """
    parser = argparse.ArgumentParser(description="TikTok Bot")
    parser.add_argument(
        "--mode",
        choices=["safe", "balanced", "aggressive"],
        default=DEFAULT_BOT_MODE, # Used settings constant
        help=f"Operational mode for the bot (default: {DEFAULT_BOT_MODE})."
    )
    parser.add_argument(
        "--max-views",
        type=int,
        default=MAX_VIEWS_DEFAULT_ARG, # Used settings constant
        help=f"Maximum number of views to attempt in a session (default: {MAX_VIEWS_DEFAULT_ARG})."
    )
    return parser.parse_args()

<<<<<<< HEAD
def run_flask():
    """
    Inicia el servidor de desarrollo Flask para la API.

    El host es configurable mediante la variable de entorno FLASK_HOST,
    con '127.0.0.1' como valor predeterminado. El puerto está fijado en 5000.
    """
    # Changed to use FLASK_HOST environment variable, default to 127.0.0.1
    app.run(host=os.environ.get('FLASK_HOST', '127.0.0.1'), port=5000)

def main_script_logic(args):
    """
    Orquesta la lógica principal del bot y el inicio del servidor API.

    Utiliza los argumentos parseados para configurar el entorno del bot (ej. MAX_VIEWS_PER_HOUR),
    luego inicializa una instancia de TikTokBot y ejecuta su sesión. Maneja la inicialización
    y limpieza del driver del bot. Finalmente, inicia el servidor Flask API en un hilo separado.

    Args:
        args (argparse.Namespace): Objeto con los argumentos parseados de la línea de comandos,
                                   esperado tener atributos como `mode` y `max_views`.
    """
    # Pass max views as environment variable
    os.environ["MAX_VIEWS_PER_HOUR"] = str(args.max_views)
    bot = None # Initialize bot to None for broader scope

    try:
        print(f"Iniciando en modo {args.mode}...")
        # Single bot initialization
        bot = TikTokBot()
        if not bot.driver:
            print("Failed to initialize bot - Chrome driver not available")
            # Consider using sys.exit(1) for clearer exit status
            sys.exit(1) # Changed to sys.exit(1)
        bot.run_session()
=======
def run_flask(flask_app, shared_status, lock): # Modified signature
    """
    Starts the Flask web server for the bot's dashboard.

    Host and port are sourced from config.settings.
    This function is intended to be run in a separate thread to avoid blocking
    the main bot operations.
    """
    # Note: Flask's development server is not recommended for production.
    # For production, a more robust WSGI server (e.g., Gunicorn, uWSGI) should be used.
    # Pass shared_status and lock to the app context if needed by routes
    # For example, flask_app.config['SHARED_STATUS'] = shared_status
    # flask_app.config['STATUS_LOCK'] = lock
    logger.info(f"Starting Flask server on {FLASK_HOST}:{FLASK_PORT}")
    flask_app.run(host=FLASK_HOST, port=FLASK_PORT, debug=False) # Used settings constants

if __name__ == "__main__":
    # Parse command-line arguments
    args = parse_args()
    logger.info(f"Application started with arguments: mode={args.mode}, max_views={args.max_views}")
    
    # Set environment variable for max views, accessible by other modules
    os.environ["MAX_VIEWS_PER_HOUR"] = str(args.max_views)
    logger.debug(f"MAX_VIEWS_PER_HOUR environment variable set to: {args.max_views}")

    # --- Shared status and lock for inter-thread communication ---
    bot_shared_status = {
        "status": "initializing", # Overall status: initializing, running, error, stopped
        "current_user": None,     # Current TikTok account being used
        "actions_this_session": 0,# Counter for actions in the current run
        "total_actions_lifetime": 0, # Placeholder for persistent stats
        "last_error": None,       # Description of the last critical error
        "mode": args.mode,        # Bot's operational mode, set at startup
        "last_auth_duration": 0.0, # Duration of the last authentication attempt
        "last_action_cycle_duration": 0.0 # Duration of the last full action cycle
    }
    status_lock = threading.Lock()
    logger.info("Shared status dictionary and lock created.")

    # Initialize and start the Flask dashboard in a separate thread
    logger.info("Initializing and starting Flask dashboard thread.")
    # Pass the main Flask app instance (app), shared status, and lock to the thread
    flask_thread = Thread(target=run_flask, args=(app, bot_shared_status, status_lock), daemon=True)
    flask_thread.start()

    bot = None  # Initialize bot variable to ensure it's available in finally block
    try:
        # Initialize the TikTokBot, passing shared status and lock
        logger.info(f"Initializing TikTokBot in mode: {args.mode}...")
        bot = TikTokBot(mode=args.mode, shared_status=bot_shared_status, status_lock=status_lock)

        # Check if WebDriver was initialized successfully
        # The bot's __init__ should update shared_status if WebDriver fails
        if not bot.driver:
            logger.error("Failed to initialize TikTokBot: WebDriver (e.g., Chrome driver) is not available or failed to start.")
            # Consider a more graceful exit or retry mechanism here if appropriate
            exit(1)

        logger.info("TikTokBot initialized successfully, starting main session.")
        bot.run_session() # Execute the bot's main operational loop

    except WebDriverException as wd_e:
        logger.error(f"A WebDriver-related error occurred during bot operation: {wd_e}")
        # This could be due to browser crashing, driver issues, etc.
>>>>>>> 3cea59a3
    except Exception as e:
        # Catch any other unhandled exceptions during bot setup or execution
        logger.exception("An unhandled exception occurred in the main execution block:")
    finally:
<<<<<<< HEAD
        if bot and hasattr(bot, 'driver') and bot.driver: # Check hasattr for driver
=======
        # Cleanup resources
        logger.info("Initiating shutdown and resource cleanup...")
        if bot and bot.driver:
>>>>>>> 3cea59a3
            try:
                logger.info("Attempting to close WebDriver.")
                bot.driver.quit()
                logger.info("WebDriver closed successfully.")
            except WebDriverException as cleanup_wd_error:
                logger.error(f"WebDriver error during cleanup: {cleanup_wd_error}")
            except Exception as cleanup_error:
<<<<<<< HEAD
                print(f"Error closing driver: {cleanup_error}")
        # Clarify end of bot session
        print("Sesión de bot principal finalizada.")

    # Start Flask app after bot session
    print("Iniciando servidor Flask...")
    flask_thread = Thread(target=run_flask)
    # flask_thread.daemon = True # Optional: make it a daemon thread
    flask_thread.start()
    # print("Servidor Flask iniciado en un hilo separado.") # Optional

if __name__ == "__main__":
    parsed_args = parse_args()
    main_script_logic(parsed_args)
=======
                logger.error(f"An unexpected error occurred during WebDriver cleanup: {cleanup_error}")
        else:
            logger.info("No active WebDriver to close, or bot was not fully initialized.")

        # Note: The Flask thread is a daemon, so it will exit when the main thread exits.
        # If it weren't a daemon, explicit shutdown might be needed here.
        logger.info("Application session finished. Review logs for details.")
>>>>>>> 3cea59a3
<|MERGE_RESOLUTION|>--- conflicted
+++ resolved
@@ -1,21 +1,9 @@
 """
-<<<<<<< HEAD
 Punto de entrada principal para el TikTok Bot.
 
 Este script inicializa y ejecuta una sesión del TikTokBot, configurando su
 comportamiento a través de argumentos de línea de comandos. También inicia un
 servidor Flask en un hilo separado para exponer una API (definida en api.app).
-=======
-Main entry point for the TikTok Bot application.
-
-This script handles:
-- Parsing command-line arguments for bot configuration.
-- Setting up environment variables.
-- Initializing and starting the Flask web server for the dashboard in a separate thread.
-- Initializing the TikTokBot instance.
-- Running the bot's session.
-- Ensuring graceful shutdown and resource cleanup.
->>>>>>> 3cea59a3
 """
 import os
 import sys
@@ -60,7 +48,6 @@
     )
     return parser.parse_args()
 
-<<<<<<< HEAD
 def run_flask():
     """
     Inicia el servidor de desarrollo Flask para la API.
@@ -96,83 +83,11 @@
             # Consider using sys.exit(1) for clearer exit status
             sys.exit(1) # Changed to sys.exit(1)
         bot.run_session()
-=======
-def run_flask(flask_app, shared_status, lock): # Modified signature
-    """
-    Starts the Flask web server for the bot's dashboard.
-
-    Host and port are sourced from config.settings.
-    This function is intended to be run in a separate thread to avoid blocking
-    the main bot operations.
-    """
-    # Note: Flask's development server is not recommended for production.
-    # For production, a more robust WSGI server (e.g., Gunicorn, uWSGI) should be used.
-    # Pass shared_status and lock to the app context if needed by routes
-    # For example, flask_app.config['SHARED_STATUS'] = shared_status
-    # flask_app.config['STATUS_LOCK'] = lock
-    logger.info(f"Starting Flask server on {FLASK_HOST}:{FLASK_PORT}")
-    flask_app.run(host=FLASK_HOST, port=FLASK_PORT, debug=False) # Used settings constants
-
-if __name__ == "__main__":
-    # Parse command-line arguments
-    args = parse_args()
-    logger.info(f"Application started with arguments: mode={args.mode}, max_views={args.max_views}")
-    
-    # Set environment variable for max views, accessible by other modules
-    os.environ["MAX_VIEWS_PER_HOUR"] = str(args.max_views)
-    logger.debug(f"MAX_VIEWS_PER_HOUR environment variable set to: {args.max_views}")
-
-    # --- Shared status and lock for inter-thread communication ---
-    bot_shared_status = {
-        "status": "initializing", # Overall status: initializing, running, error, stopped
-        "current_user": None,     # Current TikTok account being used
-        "actions_this_session": 0,# Counter for actions in the current run
-        "total_actions_lifetime": 0, # Placeholder for persistent stats
-        "last_error": None,       # Description of the last critical error
-        "mode": args.mode,        # Bot's operational mode, set at startup
-        "last_auth_duration": 0.0, # Duration of the last authentication attempt
-        "last_action_cycle_duration": 0.0 # Duration of the last full action cycle
-    }
-    status_lock = threading.Lock()
-    logger.info("Shared status dictionary and lock created.")
-
-    # Initialize and start the Flask dashboard in a separate thread
-    logger.info("Initializing and starting Flask dashboard thread.")
-    # Pass the main Flask app instance (app), shared status, and lock to the thread
-    flask_thread = Thread(target=run_flask, args=(app, bot_shared_status, status_lock), daemon=True)
-    flask_thread.start()
-
-    bot = None  # Initialize bot variable to ensure it's available in finally block
-    try:
-        # Initialize the TikTokBot, passing shared status and lock
-        logger.info(f"Initializing TikTokBot in mode: {args.mode}...")
-        bot = TikTokBot(mode=args.mode, shared_status=bot_shared_status, status_lock=status_lock)
-
-        # Check if WebDriver was initialized successfully
-        # The bot's __init__ should update shared_status if WebDriver fails
-        if not bot.driver:
-            logger.error("Failed to initialize TikTokBot: WebDriver (e.g., Chrome driver) is not available or failed to start.")
-            # Consider a more graceful exit or retry mechanism here if appropriate
-            exit(1)
-
-        logger.info("TikTokBot initialized successfully, starting main session.")
-        bot.run_session() # Execute the bot's main operational loop
-
-    except WebDriverException as wd_e:
-        logger.error(f"A WebDriver-related error occurred during bot operation: {wd_e}")
-        # This could be due to browser crashing, driver issues, etc.
->>>>>>> 3cea59a3
     except Exception as e:
         # Catch any other unhandled exceptions during bot setup or execution
         logger.exception("An unhandled exception occurred in the main execution block:")
     finally:
-<<<<<<< HEAD
         if bot and hasattr(bot, 'driver') and bot.driver: # Check hasattr for driver
-=======
-        # Cleanup resources
-        logger.info("Initiating shutdown and resource cleanup...")
-        if bot and bot.driver:
->>>>>>> 3cea59a3
             try:
                 logger.info("Attempting to close WebDriver.")
                 bot.driver.quit()
@@ -180,7 +95,6 @@
             except WebDriverException as cleanup_wd_error:
                 logger.error(f"WebDriver error during cleanup: {cleanup_wd_error}")
             except Exception as cleanup_error:
-<<<<<<< HEAD
                 print(f"Error closing driver: {cleanup_error}")
         # Clarify end of bot session
         print("Sesión de bot principal finalizada.")
@@ -194,13 +108,4 @@
 
 if __name__ == "__main__":
     parsed_args = parse_args()
-    main_script_logic(parsed_args)
-=======
-                logger.error(f"An unexpected error occurred during WebDriver cleanup: {cleanup_error}")
-        else:
-            logger.info("No active WebDriver to close, or bot was not fully initialized.")
-
-        # Note: The Flask thread is a daemon, so it will exit when the main thread exits.
-        # If it weren't a daemon, explicit shutdown might be needed here.
-        logger.info("Application session finished. Review logs for details.")
->>>>>>> 3cea59a3
+    main_script_logic(parsed_args)