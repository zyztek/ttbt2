--- conflicted
+++ resolved
@@ -1,11 +1,9 @@
 """
-<<<<<<< HEAD
 Módulo principal del bot para TikTok.
 
 Este módulo define la clase TikTokBot, que encapsula la lógica para interactuar
 con la plataforma TikTok, incluyendo la inicialización del driver de Selenium,
 autenticación, y la ejecución de acciones orgánicas simulando comportamiento humano.
-=======
 This module defines bot-related classes for the TTBT1 framework.
 
 It includes:
@@ -13,14 +11,12 @@
 - The specialized `TikTokBot` class, which encapsulates the core logic for
   interacting with the TikTok website, including WebDriver management,
   authentication, and performing 'organic' user actions.
->>>>>>> 3cea59a3
 """
 import os
 import time
 import random
 from selenium import webdriver
 from selenium.webdriver.common.by import By
-<<<<<<< HEAD
 from core.account_manager import AccountManager
 from core.behavior import HumanBehaviorSimulator
 
@@ -49,7 +45,6 @@
         self.proxy = None
         self.fingerprint = None
         self.behavior = HumanBehaviorSimulator(self.driver)
-=======
 from selenium.common.exceptions import NoSuchElementException, TimeoutException, WebDriverException
 from core.account_manager import CoreAccountManager
 from core.evasion import HumanBehaviorSimulator
@@ -198,7 +193,6 @@
                 "last_error": "WebDriver failed to initialize during bot __init__."
             })
             # No need to quit driver here as it would be None
->>>>>>> 3cea59a3
 
     def assign_proxy(self, proxy_value):
         """Asigna un valor de proxy al bot."""
@@ -210,7 +204,6 @@
 
     def _init_driver(self):
         """
-<<<<<<< HEAD
         Inicializa el driver de Selenium (Chrome) con opciones específicas.
 
         Configura el navegador para operar en modo headless, con un user-agent
@@ -219,25 +212,11 @@
         Returns:
             selenium.webdriver.Chrome: Instancia del driver de Chrome configurado.
         """
-=======
-        Configures and initializes the Selenium Chrome WebDriver.
-
-        Sets Chrome options for headless browsing, disabling GPU, running in a sandbox.
-        If `self.fingerprint` (User-Agent) and/or `self.proxy` are set for the bot instance,
-        they are applied to the WebDriver options.
-
-        Returns:
-            webdriver.Chrome or None: The initialized WebDriver instance, or None if
-                                      initialization fails.
-        """
-        logger.debug("Initializing WebDriver.")
->>>>>>> 3cea59a3
         options = webdriver.ChromeOptions()
         # Common options for running in automated environments / headless
         options.add_argument("--headless")
         options.add_argument("--disable-gpu")
         options.add_argument("--no-sandbox")
-<<<<<<< HEAD
         user_agent_string = (
             "user-agent=Mozilla/5.0 (Linux; Android 10; SM-G981B) "
             "AppleWebKit/537.36 (KHTML, like Gecko) Chrome/116.0.0.0 "
@@ -256,51 +235,6 @@
         Returns:
             bool: True si la autenticación fue exitosa, False en caso contrario.
         """
-=======
-
-        # Apply Fingerprint (User-Agent) if provided
-        if self.fingerprint:
-            options.add_argument(f"user-agent={self.fingerprint}")
-            logger.info(f"WebDriver: Using custom User-Agent: {self.fingerprint}")
-        else:
-            # Fallback to a default generic user-agent if none provided
-            default_ua = "Mozilla/5.0 (Windows NT 10.0; Win64; x64) AppleWebKit/537.36 (KHTML, like Gecko) Chrome/98.0.4758.102 Safari/537.36"
-            options.add_argument(f"user-agent={default_ua}")
-            logger.info(f"WebDriver: Using default User-Agent: {default_ua}")
-
-        # Apply Proxy if provided
-        if self.proxy:
-            logger.info(f"WebDriver: Attempting to configure with proxy: {self.proxy}")
-            options.add_argument(f'--proxy-server={self.proxy}')
-            # Note: Advanced proxy configurations (e.g., SOCKS, authenticated proxies)
-            # might require different or more complex setup (e.g., using extensions).
-            # This setup assumes a direct HTTP/HTTPS proxy format supported by --proxy-server.
-
-        try:
-            driver = webdriver.Chrome(options=options)
-            logger.info("WebDriver initialized successfully.")
-            return driver
-        except WebDriverException as e:
-            # Log detailed error if WebDriver fails to initialize (e.g., chromedriver not in PATH)
-            logger.error(f"Failed to initialize WebDriver: {e}")
-            return None
-
-    def _authenticate(self):
-        """
-        Handles the authentication process for a TikTok account.
-
-        Retrieves account credentials, navigates to the login page,
-        fills in the username and password, and submits the form.
-        Uses HumanBehaviorSimulator for typing and clicking to appear more human-like.
-        This method also records and logs its execution time and updates shared status.
-
-        Returns:
-            bool: True if authentication is believed to be successful, False otherwise.
-                  Note: Success is currently inferred by lack of exceptions during the process.
-                  A more robust check would verify a post-login state.
-        """
-        auth_start_time = time.monotonic() # Start timing
->>>>>>> 3cea59a3
         account = self.account_manager.get_next_account()
         # Ensure account has 'username' and 'password' keys.
         if not account or not account.get("username") or not account.get("password"):
@@ -336,7 +270,6 @@
             return False
 
         try:
-<<<<<<< HEAD
             self.driver.get("https://www.tiktok.com/login")
             self.behavior.random_delay(3, 5) # Uncommented
 
@@ -350,69 +283,6 @@
             # Enviar formulario
             submit_btn = self.driver.find_element(By.XPATH, '//button[@type="submit"]')
             self.behavior.human_click(submit_btn) # Uncommented
-=======
-            login_url = self.selectors.get("common", {}).get("login_page_url")
-            if not login_url:
-                logger.error("Login URL ('common.login_page_url') not found in selectors configuration.")
-                self._update_shared_status({"status": "error_selector_missing", "last_error": "Login URL missing."})
-                auth_duration = time.monotonic() - auth_start_time
-                logger.error(f"Authentication failed in {auth_duration:.2f} seconds (login URL missing).")
-                self._update_shared_status({"last_auth_duration": round(auth_duration, 2)})
-                return False
-
-            logger.debug(f"Navigating to login page: {login_url}")
-            self.driver.get(login_url)
-            self.behavior.random_delay(3, 5)
-
-            login_page_selectors = self.selectors.get("login_page", {})
-
-            username_selector = login_page_selectors.get("username_field")
-            if not username_selector:
-                err_msg = "Username field selector ('login_page.username_field') not found in configuration."
-                logger.error(err_msg)
-                self._update_shared_status({"status": "error_selector_missing", "last_error": err_msg})
-                auth_duration = time.monotonic() - auth_start_time
-                logger.error(f"Authentication failed in {auth_duration:.2f} seconds. Reason: {err_msg}")
-                self._update_shared_status({"last_auth_duration": round(auth_duration, 2)})
-                return False
-
-            password_selector = login_page_selectors.get("password_field")
-            if not password_selector:
-                err_msg = "Password field selector ('login_page.password_field') not found in configuration."
-                logger.error(err_msg)
-                self._update_shared_status({"status": "error_selector_missing", "last_error": err_msg})
-                auth_duration = time.monotonic() - auth_start_time
-                logger.error(f"Authentication failed in {auth_duration:.2f} seconds. Reason: {err_msg}")
-                self._update_shared_status({"last_auth_duration": round(auth_duration, 2)})
-                return False
-
-            submit_button_selector = login_page_selectors.get("submit_button")
-            if not submit_button_selector:
-                err_msg = "Submit button selector ('login_page.submit_button') not found in configuration."
-                logger.error(err_msg)
-                self._update_shared_status({"status": "error_selector_missing", "last_error": err_msg})
-                auth_duration = time.monotonic() - auth_start_time
-                logger.error(f"Authentication failed in {auth_duration:.2f} seconds. Reason: {err_msg}")
-                self._update_shared_status({"last_auth_duration": round(auth_duration, 2)})
-                return False
-
-            logger.debug(f"Locating username field using: {username_selector}")
-            # The element found is still often referred to as 'email_field' or 'username_field' in web forms
-            # but it will be filled with the account's 'username' value.
-            username_input_field = self.driver.find_element(*username_selector)
-            self.behavior.human_type(username_input_field, account['username']) # Use account['username']
-            logger.debug("Username field filled.")
-
-            logger.debug(f"Locating password field using: {password_selector}")
-            pass_field = self.driver.find_element(*password_selector)
-            self.behavior.human_type(pass_field, account['password'])
-            logger.debug("Password field filled.")
-
-            logger.debug(f"Locating submit button using: {submit_button_selector}")
-            submit_btn = self.driver.find_element(*submit_button_selector)
-            self.behavior.human_click(submit_btn)
-            logger.info("Login form submitted.")
->>>>>>> 3cea59a3
 
             # It's crucial to add a post-login check here.
             # For example, wait for a specific element on the home page or check if the URL changed.
@@ -459,35 +329,11 @@
 
     def run_session(self):
         """
-<<<<<<< HEAD
         Ejecuta una sesión completa del bot.
 
         Intenta autenticar y, si tiene éxito, realiza acciones orgánicas.
         """
         if self._authenticate():
-=======
-        Orchestrates a single bot session.
-
-        This involves attempting to authenticate and, if successful, performing
-        a series of organic actions. Updates shared status throughout.
-        """
-        logger.info("Starting new bot session.")
-        self.session_actions_count = 0 # Reset session action counter
-        self._update_shared_status({
-            "actions_this_session": self.session_actions_count,
-            "status": "session_starting" # Initial status for the session run
-        })
-
-        if self.driver is None:
-            logger.error("Cannot run session: WebDriver is not initialized.")
-            # This state should have been set in __init__ already if driver failed there
-            # self._update_shared_status({"status": "error_webdriver_not_ready", "last_error": "WebDriver missing at session start."})
-            return
-
-        if self._authenticate(): # This method now updates status internally
-            logger.info("Authentication successful. Proceeding to perform organic actions.")
-            self._update_shared_status({"status": "running_actions"}) # Status after successful auth
->>>>>>> 3cea59a3
             self._perform_organic_actions()
             self._update_shared_status({"status": "session_complete"}) # If actions loop completes
         else:
@@ -498,7 +344,6 @@
 
     def _perform_organic_actions(self):
         """
-<<<<<<< HEAD
         Realiza acciones orgánicas en TikTok después de la autenticación.
 
         Simula ver videos, dar 'like' y hacer scroll, con pausas aleatorias
@@ -512,89 +357,4 @@
             if random.random() < 0.65: # This line itself is fine
                 self.behavior.like_video() # Uncommented
             self.behavior.random_scroll() # Uncommented
-            time.sleep(random.uniform(8, 15))
-=======
-        Performs a loop of simulated organic user actions on TikTok.
-
-        Actions include watching videos, liking videos (conditionally, based on prior engagement
-        and probability), and scrolling. The number of actions (simulated views) is
-        controlled by the `MAX_VIEWS_PER_HOUR` environment variable. Each cycle's
-        duration is logged. Engagement with conceptual user IDs is tracked.
-        """
-        if not self.behavior: # Should also check for self.engagement_manager if it's critical
-            logger.error("Cannot perform organic actions: HumanBehaviorSimulator or other components not initialized.")
-            return
-
-        logger.info("Starting to perform organic actions.")
-        # Get max views from environment variable, using MAX_VIEWS_FALLBACK from settings
-        try:
-            max_views_str = os.getenv("MAX_VIEWS_PER_HOUR", str(MAX_VIEWS_FALLBACK))
-            max_views = int(max_views_str)
-        except ValueError:
-            logger.warning(
-                f"Invalid MAX_VIEWS_PER_HOUR value ('{max_views_str}'). "
-                f"Defaulting to MAX_VIEWS_FALLBACK: {MAX_VIEWS_FALLBACK}."
-            )
-            max_views = MAX_VIEWS_FALLBACK
-
-        logger.info(f"Session configured to perform up to {max_views} view actions.")
-
-        for i in range(max_views):
-            cycle_start_time = time.monotonic() # Start timing the cycle
-            logger.debug(f"Organic action cycle {i+1} of {max_views}.")
-
-            self.behavior.watch_video()
-
-            # Conceptual User ID for engagement tracking
-            # In a real scenario, this ID would be extracted from the video/page data.
-            conceptual_author_id = f"sim_user_{i % 5}" # Cycles through 5 simulated user IDs
-            logger.debug(f"Processing content from conceptual author: '{conceptual_author_id}'.")
-
-            # Like logic using EngagementManager
-            like_probability = LIKE_PROBABILITY
-            if conceptual_author_id:
-                if not self.engagement_manager.has_engaged(conceptual_author_id):
-                    if random.random() < like_probability:
-                        logger.info(
-                            f"Attempting to like video from user '{conceptual_author_id}' (first engagement). "
-                            f"Probability: {like_probability*100:.0f}%."
-                        )
-                        self.behavior.like_video() # Actual like attempt
-                        self.engagement_manager.engage_user(conceptual_author_id) # Record engagement
-                    else:
-                        logger.debug(
-                            f"Skipping like for video from user '{conceptual_author_id}' due to probability roll "
-                            f"(first engagement attempt)."
-                        )
-                else:
-                    # User already engaged. For now, we'll log and NOT re-like.
-                    # Future: Implement re-engagement rules (e.g., different probability, time-based).
-                    logger.debug(f"Skipping like for video from user '{conceptual_author_id}' (already engaged).")
-            else:
-                # Fallback if no author_id (should not happen with placeholder, but good for robustness)
-                logger.debug("No author ID for current video; liking based on general probability without engagement tracking.")
-                if random.random() < like_probability:
-                    self.behavior.like_video()
-
-            self.behavior.random_scroll()
-
-            # Update actions count for this session
-            self.session_actions_count += 1
-
-            # Use INTER_ACTION_CYCLE_PAUSE_RANGE_SECS from settings
-            min_pause, max_pause = INTER_ACTION_CYCLE_PAUSE_RANGE_SECS
-            base_sleep_time = random.uniform(min_pause, max_pause)
-            logger.debug(f"Pausing for {base_sleep_time:.2f} seconds between action cycles (range: {min_pause}-{max_pause}s).")
-            time.sleep(base_sleep_time)
-
-            cycle_duration = time.monotonic() - cycle_start_time
-            logger.debug(f"Action cycle {i+1} completed in {cycle_duration:.2f} seconds.")
-            self._update_shared_status({
-                "actions_this_session": self.session_actions_count, # Update count along with duration
-                "last_action_cycle_duration": round(cycle_duration, 2)
-            })
-
-            # TODO: Consider if bot needs to check shared_status for a "stop_requested" flag from dashboard
-
-        logger.info(f"Completed {max_views} organic action cycles for the session.")
->>>>>>> 3cea59a3
+            time.sleep(random.uniform(8, 15))