--- conflicted
+++ resolved
@@ -1,5 +1,4 @@
 """
-<<<<<<< HEAD
 Módulo para la gestión de cuentas de usuario.
 
 Proporciona una clase AccountManager que permite cargar cuentas desde un archivo JSON,
@@ -60,7 +59,6 @@
         Returns:
             dict or None: Un diccionario con "email" y "password" de la cuenta,
                           o None si no hay cuentas disponibles.
-=======
 Manages TikTok accounts for the bot.
 
 This module provides a simple in-memory mechanism for storing and retrieving
@@ -200,7 +198,6 @@
                           'password', 'full_details', 'status', 'status_details').
                           Returns `None` if no accounts are loaded or if all
                           accounts have been cycled through.
->>>>>>> 3cea59a3
         """
         if not self.accounts:
             account_manager_logger.warning("get_next_account called but no accounts are loaded.")
@@ -217,7 +214,6 @@
         else:
             account_manager_logger.info("All accounts have been cycled through. Call reset_account_cycle() to start over.")
             return None
-<<<<<<< HEAD
         # Return the details of the first account found (key-value pair)
         # For consistency, let's sort keys to always get the "first" by some order
         # This makes it somewhat predictable, though dictionary order is not guaranteed
@@ -232,7 +228,6 @@
             # A better approach would be to return a consistent object or dict.
             return {"email": first_email, "password": self.accounts[first_email]["password"]}
         return None
-=======
 
     def reset_account_cycle(self):
         """
@@ -276,5 +271,4 @@
                 return True
 
         account_manager_logger.warning(f"Attempted to update status for account '{username}', but account was not found.")
-        return False
->>>>>>> 3cea59a3
+        return False